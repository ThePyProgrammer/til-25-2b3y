--- conflicted
+++ resolved
@@ -162,19 +162,9 @@
 
     clip = ImageSequenceClip(rgb_frames, fps=fps)
 
-<<<<<<< HEAD
-        # Write video file
-        clip.write_videofile(output_path, codec="libx264", fps=fps)
-        print(f"Video saved to {output_path} using MoviePy")
-        return
-    except Exception as e:
-        print(f"MoviePy approach failed with error: {e}. Trying fallback methods...")
-=======
     # Write video file
     clip.write_videofile(output_path, codec="libx264", fps=fps)
     print(f"Video saved to {output_path} using MoviePy")
-    return
->>>>>>> d042382d
 
 def main(args):
     if args.profile:
@@ -316,18 +306,10 @@
 
 if __name__ == "__main__":
     args = parse_arguments()
-<<<<<<< HEAD
 
     try:
         main(args)
     except KeyboardInterrupt:
         pass
 
-    print(f"Seed {args.seed}")
-=======
-    try:
-        main(args)
-    except KeyboardInterrupt as _:
-        print(f"Seed: {args.seed}")
-        # raise KeyboardInterrupt
->>>>>>> d042382d
+    print(f"Seed {args.seed}")