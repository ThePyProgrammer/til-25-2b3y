import heapq
import sys
from typing import Optional

from ..node import DirectionalNode, NodeRegistry
from ..utils import Point, Action
from ..utils.pathfinding import manhattan_distance

from .trajectory import Trajectory
from .constraints import TemporalTrajectoryConstraints


def create_trajectories_from_constraints(
    roots: list[DirectionalNode],
    temporal_constraints: TemporalTrajectoryConstraints,
    budget: int,
    registry: NodeRegistry,
<<<<<<< HEAD
    beam_width: int = 5,  # Maximum queue size before pruning
=======
    beam_width: int = 100,  # Maximum queue size before pruning
>>>>>>> 5a86a243
    enable_modifications: bool = True,  # Whether to enable trajectory modifications
) -> list[Trajectory]:
    """
    Creates a list of trajectories that fulfill the conditions:
        1. starts at one of the roots
        2. visits all the points in in temporal_constraints[-1].route.contains
        3. does not contain any nodes in temporal_constraints[i].route.excludes at step i (a step is considered to be taken for each action)
            temporal_constraints[i].route.excludes can only have more members at i+1, not less
        4. the tail node at step i must match the conditions in temporal_constraints[i].tail
    Return the trajectories that fulfill 1-4, it does not need to use up all of budget which is the maximum number of steps

    This is somewhat like the travelling salesman problem but with more conditions.
    """
    # Handle edge cases
    if not roots or len(temporal_constraints) == 0:
        return []

    valid_trajectories: list[Trajectory] = []

    # Initialize priority queue with root trajectories
    trajectories_to_explore, counter = _initialize_trajectory_queue(roots, temporal_constraints, budget)

    # Best-first search approach using priority queue
    explored_count = 0
    while trajectories_to_explore:
        # Pop trajectory with lowest priority value (best trajectory to explore)
        priority, _, current_trajectory = heapq.heappop(trajectories_to_explore)
        explored_count += 1

        # Log progress periodically
        _log_exploration_progress(
            explored_count, priority, current_trajectory,
            trajectories_to_explore, temporal_constraints, budget
        )

        # Process current trajectory and check if it should be expanded
        should_expand, valid_trajectories = _process_trajectory(
            current_trajectory, temporal_constraints, budget, valid_trajectories
        )

        if should_expand:
            # Expand and add new trajectories
            current_step = len(current_trajectory.route)
            trajectories_to_explore, counter = _expand_and_add_trajectories(
                current_trajectory, current_step, temporal_constraints,
                budget, trajectories_to_explore, counter
            )

            # Apply beam search if needed
            trajectories_to_explore = _apply_beam_search(trajectories_to_explore, beam_width)

    print(f"Search complete. Found {len(valid_trajectories)} valid trajectories after exploring {explored_count} paths.")

    # If modifications are enabled and we found some valid trajectories, try to improve them
    if enable_modifications:
        valid_trajectories = _apply_trajectory_modifications(
            valid_trajectories, temporal_constraints, budget, registry
        )

    return valid_trajectories


def _apply_trajectory_modifications(
    valid_trajectories: list[Trajectory],
    temporal_constraints: TemporalTrajectoryConstraints,
    budget: int,
    registry: NodeRegistry
) -> list[Trajectory]:
    """Apply modifications to trajectories to improve them."""
    if not valid_trajectories:
        return valid_trajectories

    print("Attempting to create modified trajectories with detours...")

    # Find trajectories that visit some but not all required points
    partial_trajectories: list[Trajectory] = []
    for traj in valid_trajectories:
        if not _has_visited_all_required_points(traj, temporal_constraints):
            partial_trajectories.append(traj)

    if partial_trajectories:
        print(f"Found {len(partial_trajectories)} partial trajectories to modify")
        modified_trajectories = _create_trajectories_with_modifications(
            partial_trajectories,
            temporal_constraints,
            budget,
            registry
        )

        # Add valid modified trajectories
        modified_count = 0
        for traj in modified_trajectories:
            if _has_visited_all_required_points(traj, temporal_constraints):
                valid_trajectories.append(traj)
                modified_count += 1

        print(f"Added {modified_count} modified trajectories")

    return valid_trajectories


def _initialize_trajectory_queue(
    roots: list[DirectionalNode],
    temporal_constraints: TemporalTrajectoryConstraints,
    budget: int
) -> tuple[list[tuple[float, int, Trajectory]], int]:
    """Initialize the priority queue with trajectories starting from root nodes."""
    trajectories_to_explore: list[tuple[float, int, Trajectory]] = []
    counter = 0

    for root in roots:
        trajectory = Trajectory(root, 0)
        priority = _calculate_trajectory_priority(trajectory, temporal_constraints, budget)
        heapq.heappush(trajectories_to_explore, (priority, counter, trajectory))
        counter += 1

    print(f"Starting search with {len(roots)} root nodes")
    return trajectories_to_explore, counter


def _log_exploration_progress(
    explored_count: int,
    priority: float,
    current_trajectory: Trajectory,
    trajectories_to_explore: list[tuple[float, int, Trajectory]],
    temporal_constraints: TemporalTrajectoryConstraints,
    budget: int
) -> None:
    """Log progress information during trajectory exploration."""
    if explored_count % 100 != 0:
        return

    print(f"Explored {explored_count} trajectories, queue size: {len(trajectories_to_explore)}")
    print(f"Current best priority: {priority}, trajectory length: {len(current_trajectory.route)}")

    if len(temporal_constraints) > 0:
        required_points = temporal_constraints[-1].route.contains
        visited = sum(1 for p in required_points if p in current_trajectory.position_cache)
        print(f"Visited {visited}/{len(required_points)} required points")

        # Print minimum distance to any unvisited point
        if visited < len(required_points):
            current_pos = current_trajectory.tail.position
            unvisited = [p for p in required_points if p not in current_trajectory.position_cache]
            min_dist = min(abs(current_pos.x - p.x) + abs(current_pos.y - p.y) for p in unvisited)
            print(f"Minimum distance to unvisited point: {min_dist}, remaining budget: {budget - len(current_trajectory.route)}")

    sys.stdout.flush()  # Ensure output is displayed immediately


def _process_trajectory(
    current_trajectory: Trajectory,
    temporal_constraints: TemporalTrajectoryConstraints,
    budget: int,
    valid_trajectories: list[Trajectory]
) -> tuple[bool, list[Trajectory]]:
    """Process a trajectory, checking validity and constraints."""
    # Skip invalid trajectories
    if current_trajectory.invalid or current_trajectory.pruned:
        return False, valid_trajectories

    # Get current step
    current_step = len(current_trajectory.route)

    # Check if we've exceeded budget
    if current_step >= budget:
        return False, valid_trajectories

    # Check constraints for current step
    if not _check_trajectory_constraints(current_trajectory, current_step, temporal_constraints):
        return False, valid_trajectories

    # Check if trajectory has visited all required points
    if _has_visited_all_required_points(current_trajectory, temporal_constraints):
        valid_trajectories.append(current_trajectory)
        return False, valid_trajectories  # No need to expand further

    return True, valid_trajectories


def _expand_and_add_trajectories(
    current_trajectory: Trajectory,
    current_step: int,
    temporal_constraints: TemporalTrajectoryConstraints,
    budget: int,
    trajectories_to_explore: list[tuple[float, int, Trajectory]],
    counter: int
) -> tuple[list[tuple[float, int, Trajectory]], int]:
    """Expand a trajectory and add new trajectories to the queue."""
    # Expand trajectory with all possible actions
    new_trajectories = current_trajectory.get_new_trajectories(current_step + 1)

    # Add new trajectories to priority queue with calculated priorities
    for new_traj in new_trajectories:
        if not new_traj.invalid and not new_traj.pruned:
            priority = _calculate_trajectory_priority(new_traj, temporal_constraints, budget)
            heapq.heappush(trajectories_to_explore, (priority, counter, new_traj))
            counter += 1

    return trajectories_to_explore, counter


def _apply_beam_search(
    trajectories_to_explore: list[tuple[float, int, Trajectory]],
    beam_width: int
) -> list[tuple[float, int, Trajectory]]:
    """Apply beam search to limit queue size."""
    if len(trajectories_to_explore) > beam_width:
        print(f"Applying beam search: pruning queue from {len(trajectories_to_explore)} to {beam_width}")
        trajectories_to_explore = heapq.nsmallest(beam_width, trajectories_to_explore)
        heapq.heapify(trajectories_to_explore)
    return trajectories_to_explore


def _check_trajectory_constraints(
    trajectory: Trajectory,
    step: int,
    temporal_constraints: TemporalTrajectoryConstraints
) -> bool:
    """Helper function to check if a trajectory satisfies constraints at a given step."""
    if step >= len(temporal_constraints):
        return True

    current_constraints = temporal_constraints[step]

    # Check if current state violates route excludes
    if any(node.position in current_constraints.route.excludes for node in trajectory.nodes):
        trajectory.prune()
        return False

    # Check tail constraints
    if current_constraints.tail.contains and trajectory.tail.position not in current_constraints.tail.contains:
        trajectory.prune()
        return False

    if trajectory.tail.position in current_constraints.tail.excludes:
        trajectory.prune()
        return False

    return True


def _has_visited_all_required_points(
    trajectory: Trajectory,
    temporal_constraints: TemporalTrajectoryConstraints
) -> bool:
    """Helper function to check if a trajectory has visited all required points."""
    if len(temporal_constraints) == 0:
        return True

    required_points: list[Point] = temporal_constraints[-1].route.contains
    return all(point in trajectory.position_cache for point in required_points)


def _calculate_trajectory_priority(
    trajectory: Trajectory,
    temporal_constraints: TemporalTrajectoryConstraints,
    budget: int
) -> float:
    """
    Calculate the priority of a trajectory for exploration.
    Lower priority value = higher priority for exploration.

    The priority is based on:
    1. Number of unvisited required points (fewer is better)
    2. Minimum Manhattan distance to next required point (closer is better)
    3. Efficiency ratio (distance vs remaining budget - lower is better)

    Args:
        trajectory: The trajectory to evaluate
        temporal_constraints: The temporal constraints containing required points
        budget: Maximum number of steps allowed

    Returns:
        float: Priority value (lower is better)
    """
    # Early return if no constraints or invalid trajectory
    if len(temporal_constraints) == 0 or trajectory.invalid or trajectory.pruned:
        return float('inf')  # Lowest priority

    # Get required points and check which ones are still unvisited
    required_points = temporal_constraints[-1].route.contains

    # If no required points, return based on trajectory length (shorter is better)
    if not required_points:
        return len(trajectory.route)

    # Find points that haven't been visited yet
    unvisited_points: list[Point] = []
    for point in required_points:
        if point not in trajectory.position_cache:
            unvisited_points.append(point)

    # If all required points visited, this is a valid trajectory - give it high priority
    if not unvisited_points:
        return 0  # Highest priority

    # Calculate minimum Manhattan distance to any unvisited required point
    current_pos = trajectory.tail.position
    min_distance = float('inf')
    for point in unvisited_points:
        distance = abs(current_pos.x - point.x) + abs(current_pos.y - point.y)
        if distance < min_distance:
            min_distance = distance

    # Calculate remaining budget
    remaining_steps = budget - len(trajectory.route)

    # If not enough steps left to reach even the closest point, give low priority
    if min_distance > remaining_steps:
        return float('inf')

    # Additional penalty for trajectories that make little progress toward goals
    backtrack_penalty = 0
    if trajectory.has_backtrack(max_backtrack=4):
        backtrack_penalty = 500  # Significant penalty for excessive backtracking

    # Priority based on multiple factors (lower is better)
    priority = (
        len(unvisited_points) * 1000 +  # Primary factor: number of unvisited points
        min_distance * 10 +             # Secondary factor: distance to closest point
        (min_distance / max(1, remaining_steps) * 5) +  # Efficiency factor
        backtrack_penalty  # Penalty for excessive backtracking
    )

    return priority


def _create_trajectories_with_modifications(
    base_trajectories: list[Trajectory],
    temporal_constraints: TemporalTrajectoryConstraints,
    budget: int,
    registry: NodeRegistry,
    max_modifications: int = 50
) -> list[Trajectory]:
    """
    Take existing trajectories and modify them by inserting detours to reach additional points.

    Args:
        base_trajectories: List of existing trajectories to modify
        temporal_constraints: The temporal constraints to satisfy
        budget: Maximum number of steps allowed
        registry: The node registry
        max_modifications: Maximum number of modified trajectories to create

    Returns:
        List of modified trajectories
    """
    if not base_trajectories or len(temporal_constraints) == 0:
        return []

    # Find which trajectories already visit some but not all required points
    required_points = temporal_constraints[-1].route.contains

    # Score and filter trajectories
    scored_trajectories: list[tuple[float, Trajectory, list[Point]]] = []
    for traj in base_trajectories:
        if traj.invalid or traj.pruned:
            continue

        score, visited, unvisited = _score_trajectory_for_modification(traj, required_points)
        if score > 0:  # Only consider trajectories that visit some but not all points
            scored_trajectories.append((score, traj, unvisited))

    # Sort by score (highest first) and limit candidates
    scored_trajectories.sort(reverse=True, key=lambda x: x[0])
    base_candidates = scored_trajectories[:min(20, len(scored_trajectories))]

    # Process each candidate trajectory
    modified_trajectories: list[Trajectory] = []
    for _, trajectory, unvisited in base_candidates:
        modified_trajectories = _process_trajectory_modifications(
            trajectory, unvisited, temporal_constraints, budget,
            modified_trajectories, max_modifications
        )
        if len(modified_trajectories) >= max_modifications:
            break

    return modified_trajectories


def _score_trajectory_for_modification(
    trajectory: Trajectory,
    required_points: list[Point]
) -> tuple[float, list[Point], list[Point]]:
    """
    Score a trajectory based on how suitable it is for modification.

    Args:
        trajectory: The trajectory to score
        required_points: List of required points

    Returns:
        Tuple of (score, visited_points, unvisited_points)
    """
    # Count visited and unvisited points
    visited: list[Point] = [p for p in required_points if p in trajectory.position_cache]
    unvisited: list[Point] = [p for p in required_points if p not in trajectory.position_cache]

    # Calculate score - prefer trajectories that visit more points with fewer steps
    score = len(visited) * 1000 - len(trajectory.route) if visited and unvisited else -1

    return score, visited, unvisited


def _process_trajectory_modifications(
    trajectory: Trajectory,
    unvisited: list[Point],
    temporal_constraints: TemporalTrajectoryConstraints,
    budget: int,
    modified_trajectories: list[Trajectory],
    max_modifications: int
) -> list[Trajectory]:
    """
    Process a single trajectory and create detours to reach unvisited points.

    Args:
        trajectory: Base trajectory to modify
        unvisited: List of unvisited points
        temporal_constraints: Constraints to satisfy
        budget: Maximum budget
        modified_trajectories: Current list of modified trajectories
        max_modifications: Maximum number of modifications to create

    Returns:
        Updated list of modified trajectories
    """
    # Find potential cut points
    cut_points = _find_cut_points(trajectory, unvisited)

    # For each cut point, try to create detours to each unvisited point
    for cut_index, cut_node in cut_points:
        for target_point in unvisited:
            # Calculate remaining budget for detour
            remaining_budget = budget - len(trajectory.route)
            if remaining_budget <= 0:
                continue

            # Find a detour to the target point and back
            detour = _find_detour(
                cut_node,
                target_point,
                remaining_budget,
                trajectory,
                temporal_constraints,
                cut_index
            )

            if detour:
                # Create modified trajectory with the detour
                modified = _create_modified_trajectory(trajectory, cut_index, detour, cut_index)

                # Check if modified trajectory is valid and satisfies constraints
                if (not modified.invalid and not modified.pruned and
                    len(modified.route) <= budget and
                    _check_trajectory_constraints(modified, len(modified.route), temporal_constraints)):

                    modified_trajectories.append(modified)

                    if len(modified_trajectories) >= max_modifications:
                        return modified_trajectories

    return modified_trajectories


def _find_cut_points(
    trajectory: Trajectory,
    unvisited_points: list[Point],
    max_cuts: int = 5,
    spacing: int = 3
) -> list[tuple[int, DirectionalNode]]:
    """
    Find promising points in the trajectory where we could cut and insert a detour.

    Args:
        trajectory: The trajectory to analyze
        unvisited_points: Points that still need to be visited
        max_cuts: Maximum number of cut points to return
        spacing: Minimum number of steps between cut points

    Returns:
        List of (index, node) tuples representing potential cut points
    """
    if len(trajectory.nodes) <= 1:
        return []

    # Calculate distances from each node to unvisited points
    distances = []
    for i, node in enumerate(trajectory.nodes):
        min_distance = float('inf')
        for point in unvisited_points:
            distance = manhattan_distance(node.position, point)
            min_distance = min(min_distance, distance)
        distances.append((i, node, min_distance))

    # Sort potential cut points by distance (closest first)
    distances.sort(key=lambda x: x[2])

    # Take the best cut points with spacing between them
    cut_points = []
    used_indices = set()

    for i, node, distance in distances:
        # Skip if too close to other cut points
        if any(abs(i - prev_i) < spacing for prev_i, _ in cut_points):
            continue

        cut_points.append((i, node))
        used_indices.add(i)

        if len(cut_points) >= max_cuts:
            break

    return cut_points


def _find_detour(
    start_node: DirectionalNode,
    target_point: Point,
    budget: int,
    existing_trajectory: Trajectory,
    temporal_constraints: TemporalTrajectoryConstraints,
    step_offset: int
) -> Optional[list[Action]]:
    """
    Find a detour from a cut point to a target point and back.

    Args:
        start_node: The node where the detour starts
        target_point: The point we want to visit
        budget: Maximum steps for the detour
        existing_trajectory: The original trajectory we're modifying
        temporal_constraints: Constraints to follow
        step_offset: The current step in the original trajectory

    Returns:
        A list of actions forming the detour, or None if no valid detour found
    """
    # Create a mini trajectory starting at the cut point
    detour = Trajectory(start_node, step_offset)

    # Use priority queue to find paths
    queue = []
    counter = 0
    heapq.heappush(queue, (0, counter, detour, False))  # (priority, counter, trajectory, reached_target)

    visited_states = {}  # (position, direction, reached_target) -> steps used
    max_explored = 1000  # Limit search space for detours

    explored = 0
    while queue and explored < max_explored:
        _, _, current, reached_target = heapq.heappop(queue)
        explored += 1

        # Get current state
        current_pos = current.tail.position
        current_dir = current.tail.direction
        state_key = (current_pos, current_dir, reached_target)

        # Check if we've seen this state with fewer steps
        current_steps = len(current.route)
        if state_key in visited_states and visited_states[state_key] <= current_steps:
            continue

        # Record this state
        visited_states[state_key] = current_steps

        # Check if we've reached the target
        if current_pos == target_point:
            reached_target = True

        # If we've reached the target and returned to start node (or close to it)
        if reached_target and current_pos == start_node.position:
            return current.route

        # Check budget
        if current_steps >= budget:
            continue

        # Check constraints at this step
        step = step_offset + current_steps
        if not _check_trajectory_constraints(current, step, temporal_constraints):
            continue

        # Expand trajectory
        new_trajectories = current.get_new_trajectories(step + 1)

        for new_traj in new_trajectories:
            if new_traj.invalid or new_traj.pruned:
                continue

            # Calculate priority - distance to target if not reached,
            # distance back to start if target reached
            if not reached_target:
                target_dist = manhattan_distance(new_traj.tail.position, target_point)
                priority = target_dist
            else:
                start_dist = manhattan_distance(new_traj.tail.position, start_node.position)
                priority = start_dist

            counter += 1
            heapq.heappush(queue, (priority, counter, new_traj, reached_target))

    return None


def _create_modified_trajectory(
    original: Trajectory,
    cut_index: int,
    detour_actions: list[Action],
    step_offset: int
) -> Trajectory:
    """
    Create a new trajectory that follows the original up to the cut point,
    then takes the detour, and continues from the cut point.

    Args:
        original: The original trajectory
        cut_index: Index where to cut the trajectory
        detour_actions: List of actions for the detour
        step_offset: Current step in the original trajectory

    Returns:
        A new trajectory with the detour inserted
    """
    # Start with the root node
    new_trajectory = Trajectory(original.head, 0)

    # Follow original trajectory up to the cut point
    for i, action in enumerate(original.route[:cut_index]):
        new_trajectory.update(action, i + 1)

    # Take the detour
    for i, action in enumerate(detour_actions):
        new_trajectory.update(action, cut_index + i + 1)

    # Continue with the rest of the original trajectory
    for i, action in enumerate(original.route[cut_index:]):
        new_trajectory.update(action, cut_index + len(detour_actions) + i + 1)

    return new_trajectory<|MERGE_RESOLUTION|>--- conflicted
+++ resolved
@@ -15,11 +15,7 @@
     temporal_constraints: TemporalTrajectoryConstraints,
     budget: int,
     registry: NodeRegistry,
-<<<<<<< HEAD
-    beam_width: int = 5,  # Maximum queue size before pruning
-=======
     beam_width: int = 100,  # Maximum queue size before pruning
->>>>>>> 5a86a243
     enable_modifications: bool = True,  # Whether to enable trajectory modifications
 ) -> list[Trajectory]:
     """
